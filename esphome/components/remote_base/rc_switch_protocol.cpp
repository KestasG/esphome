#include "rc_switch_protocol.h"
#include "esphome/core/log.h"

namespace esphome {
namespace remote_base {

static const char *TAG = "remote.rc_switch";

RCSwitchBase rc_switch_protocols[9] = {RCSwitchBase(0, 0, 0, 0, 0, 0, false),
                                       RCSwitchBase(350, 10850, 350, 1050, 1050, 350, false),
                                       RCSwitchBase(650, 6500, 650, 1300, 1300, 650, false),
                                       RCSwitchBase(3000, 7100, 400, 1100, 900, 600, false),
                                       RCSwitchBase(380, 2280, 380, 1140, 1140, 380, false),
                                       RCSwitchBase(3000, 7000, 500, 1000, 1000, 500, false),
                                       RCSwitchBase(10350, 450, 450, 900, 900, 450, true),
                                       RCSwitchBase(300, 9300, 150, 900, 900, 150, false),
                                       RCSwitchBase(250, 2500, 250, 1250, 250, 250, false)};

RCSwitchBase::RCSwitchBase(uint32_t sync_high, uint32_t sync_low, uint32_t zero_high, uint32_t zero_low,
                           uint32_t one_high, uint32_t one_low, bool inverted)
    : sync_high_(sync_high),
      sync_low_(sync_low),
      zero_high_(zero_high),
      zero_low_(zero_low),
      one_high_(one_high),
      one_low_(one_low),
      inverted_(inverted) {}

void RCSwitchBase::one(RemoteTransmitData *dst) const {
  if (!this->inverted_) {
    dst->mark(this->one_high_);
    dst->space(this->one_low_);
  } else {
    dst->space(this->one_high_);
    dst->mark(this->one_low_);
  }
}
void RCSwitchBase::zero(RemoteTransmitData *dst) const {
  if (!this->inverted_) {
    dst->mark(this->zero_high_);
    dst->space(this->zero_low_);
  } else {
    dst->space(this->zero_high_);
    dst->mark(this->zero_low_);
  }
}
void RCSwitchBase::sync(RemoteTransmitData *dst) const {
  if (!this->inverted_) {
    dst->mark(this->sync_high_);
    dst->space(this->sync_low_);
  } else {
    dst->space(this->sync_high_);
    dst->mark(this->sync_low_);
  }
}
void RCSwitchBase::transmit(RemoteTransmitData *dst, uint64_t code, uint8_t len) const {
  dst->set_carrier_frequency(0);
  for (int16_t i = len - 1; i >= 0; i--) {
    if (code & (1 << i))
      this->one(dst);
    else
      this->zero(dst);
  }
  this->sync(dst);
}

bool RCSwitchBase::expect_one(RemoteReceiveData &src) const {
  if (!this->inverted_) {
    if (!src.peek_mark(this->one_high_))
      return false;
    if (!src.peek_space(this->one_low_, 1))
      return false;
  } else {
    if (!src.peek_space(this->one_high_))
      return false;
    if (!src.peek_mark(this->one_low_, 1))
      return false;
  }
  src.advance(2);
  return true;
}
bool RCSwitchBase::expect_zero(RemoteReceiveData &src) const {
  if (!this->inverted_) {
    if (!src.peek_mark(this->zero_high_))
      return false;
    if (!src.peek_space(this->zero_low_, 1))
      return false;
  } else {
    if (!src.peek_space(this->zero_high_))
      return false;
    if (!src.peek_mark(this->zero_low_, 1))
      return false;
  }
  src.advance(2);
  return true;
}
bool RCSwitchBase::expect_sync(RemoteReceiveData &src) const {
  if (!this->inverted_) {
    if (!src.peek_mark(this->sync_high_))
      return false;
    if (!src.peek_space(this->sync_low_, 1))
      return false;
  } else {
    if (!src.peek_space(this->sync_high_))
      return false;
    if (!src.peek_mark(this->sync_low_, 1))
      return false;
  }
  src.advance(2);
  return true;
}
bool RCSwitchBase::decode(RemoteReceiveData &src, uint64_t *out_data, uint8_t *out_nbits) const {
  // ignore if sync doesn't exist
  this->expect_sync(src);

  *out_data = 0;
  for (*out_nbits = 0; *out_nbits < 64; *out_nbits += 1) {
    if (this->expect_zero(src)) {
      *out_data <<= 1;
      *out_data |= 0;
    } else if (this->expect_one(src)) {
      *out_data <<= 1;
      *out_data |= 1;
    } else {
      return *out_nbits >= 8;
    }
  }
  return true;
}

void RCSwitchBase::simple_code_to_tristate(uint16_t code, uint8_t nbits, uint64_t *out_code) {
  *out_code = 0;
  for (int8_t i = nbits - 1; i >= 0; i--) {
    *out_code <<= 2;
    if (code & (1 << i))
      *out_code |= 0b01;
    else
      *out_code |= 0b00;
  }
}
void RCSwitchBase::type_a_code(uint8_t switch_group, uint8_t switch_device, bool state, uint64_t *out_code,
                               uint8_t *out_nbits) {
  uint16_t code = 0;
  code = switch_group ^ 0b11111;
  code <<= 5;
  code |= switch_device ^ 0b11111;
  code <<= 2;
  code |= state ? 0b01 : 0b10;
  simple_code_to_tristate(code, 12, out_code);
  *out_nbits = 24;
}
void RCSwitchBase::type_b_code(uint8_t address_code, uint8_t channel_code, bool state, uint64_t *out_code,
                               uint8_t *out_nbits) {
  uint16_t code = 0;
  code |= (address_code == 1) ? 0 : 0b1000;
  code |= (address_code == 2) ? 0 : 0b0100;
  code |= (address_code == 3) ? 0 : 0b0010;
  code |= (address_code == 4) ? 0 : 0b0001;
  code <<= 4;
  code |= (channel_code == 1) ? 0 : 0b1000;
  code |= (channel_code == 2) ? 0 : 0b0100;
  code |= (channel_code == 3) ? 0 : 0b0010;
  code |= (channel_code == 4) ? 0 : 0b0001;
  code <<= 4;
  code |= 0b1110;
  code |= state ? 0b1 : 0b0;
  simple_code_to_tristate(code, 12, out_code);
  *out_nbits = 24;
}
void RCSwitchBase::type_c_code(uint8_t family, uint8_t group, uint8_t device, bool state, uint64_t *out_code,
                               uint8_t *out_nbits) {
  uint16_t code = 0;
  code |= (family & 0b0001) ? 0b1000 : 0;
  code |= (family & 0b0010) ? 0b0100 : 0;
  code |= (family & 0b0100) ? 0b0010 : 0;
  code |= (family & 0b1000) ? 0b0001 : 0;
  code <<= 4;
  code |= ((device - 1) & 0b01) ? 0b1000 : 0;
  code |= ((device - 1) & 0b10) ? 0b0100 : 0;
  code |= ((group - 1) & 0b01) ? 0b0010 : 0;
  code |= ((group - 1) & 0b10) ? 0b0001 : 0;
  code <<= 4;
  code |= 0b0110;
  code |= state ? 0b1 : 0b0;
  simple_code_to_tristate(code, 12, out_code);
  *out_nbits = 24;
}
void RCSwitchBase::type_d_code(uint8_t group, uint8_t device, bool state, uint64_t *out_code, uint8_t *out_nbits) {
  *out_code = 0;
  *out_code |= (group == 0) ? 0b11000000 : 0b01000000;
  *out_code |= (group == 1) ? 0b00110000 : 0b00010000;
  *out_code |= (group == 2) ? 0b00001100 : 0b00000100;
  *out_code |= (group == 3) ? 0b00000011 : 0b00000001;
  *out_code <<= 6;
  *out_code |= (device == 1) ? 0b110000 : 0b010000;
  *out_code |= (device == 2) ? 0b001100 : 0b000100;
  *out_code |= (device == 3) ? 0b000011 : 0b000001;
  *out_code <<= 6;
  *out_code |= 0b000000;
  *out_code <<= 4;
  *out_code |= state ? 0b1100 : 0b0011;
  *out_nbits = 24;
}

uint64_t decode_binary_string(const std::string &data) {
  uint64_t ret = 0;
  for (char c : data) {
    ret <<= 1UL;
    ret |= (c != '0');
  }
  return ret;
}

uint64_t decode_binary_string_mask(const std::string &data) {
  uint64_t ret = 0;
  for (char c : data) {
    ret <<= 1UL;
    ret |= (c != 'x');
  }
  return ret;
}

bool RCSwitchRawReceiver::matches(RemoteReceiveData src) {
  uint64_t decoded_code;
  uint8_t decoded_nbits;
  if (!this->protocol_.decode(src, &decoded_code, &decoded_nbits))
    return false;

  return decoded_nbits == this->nbits_ && (decoded_code & this->mask_) == (this->code_ & this->mask_);
}
bool RCSwitchDumper::dump(RemoteReceiveData src) {
  for (uint8_t i = 1; i <= 8; i++) {
    src.reset();
    uint64_t out_data;
    uint8_t out_nbits;
    RCSwitchBase *protocol = &rc_switch_protocols[i];
    if (protocol->decode(src, &out_data, &out_nbits) && out_nbits >= 3) {
<<<<<<< HEAD
      char buffer[33];
=======
      char buffer[65];
>>>>>>> 5f535e97
      for (uint8_t j = 0; j < out_nbits; j++)
        buffer[j] = (out_data & (1 << (out_nbits - j - 1))) ? '1' : '0';

      buffer[out_nbits] = '\0';
      ESP_LOGD(TAG, "Received RCSwitch Raw: protocol=%u data='%s'", i, buffer);

      // only send first decoded protocol
      return true;
    }
  }
  return false;
}

}  // namespace remote_base
}  // namespace esphome<|MERGE_RESOLUTION|>--- conflicted
+++ resolved
@@ -235,11 +235,7 @@
     uint8_t out_nbits;
     RCSwitchBase *protocol = &rc_switch_protocols[i];
     if (protocol->decode(src, &out_data, &out_nbits) && out_nbits >= 3) {
-<<<<<<< HEAD
-      char buffer[33];
-=======
       char buffer[65];
->>>>>>> 5f535e97
       for (uint8_t j = 0; j < out_nbits; j++)
         buffer[j] = (out_data & (1 << (out_nbits - j - 1))) ? '1' : '0';
 
