--- conflicted
+++ resolved
@@ -75,11 +75,7 @@
     return;
 
   // some sensors return multiple comma-separated values, terminate string after first one
-<<<<<<< HEAD
-  for (int i = 1; i < sizeof(buf) - 1; i++)
-=======
   for (size_t i = 1; i < sizeof(buf) - 1; i++)
->>>>>>> 9ca4e8f3
     if (buf[i] == ',')
       buf[i] = '\0';
 
