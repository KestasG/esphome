#pragma once

#include "esphome/components/climate_ir/climate_ir.h"

namespace esphome {
namespace tcl112 {

// Temperature
const float TCL112_TEMP_MAX = 31.0;
const float TCL112_TEMP_MIN = 16.0;

class Tcl112Climate : public climate_ir::ClimateIR {
 public:
<<<<<<< HEAD
  Tcl112Climate() : climate_ir::ClimateIR(TCL112_TEMP_MIN, TCL112_TEMP_MAX, .5f) {}
=======
  Tcl112Climate()
      : climate_ir::ClimateIR(TCL112_TEMP_MIN, TCL112_TEMP_MAX, .5f, true, true,
                              {climate::CLIMATE_FAN_AUTO, climate::CLIMATE_FAN_LOW, climate::CLIMATE_FAN_MEDIUM,
                               climate::CLIMATE_FAN_HIGH},
                              {climate::CLIMATE_SWING_OFF, climate::CLIMATE_SWING_VERTICAL}) {}
>>>>>>> 65a489eb

 protected:
  /// Transmit via IR the state of this climate controller.
  void transmit_state() override;
  /// Handle received IR Buffer
  bool on_receive(remote_base::RemoteReceiveData data) override;
};

}  // namespace tcl112
}  // namespace esphome<|MERGE_RESOLUTION|>--- conflicted
+++ resolved
@@ -11,15 +11,11 @@
 
 class Tcl112Climate : public climate_ir::ClimateIR {
  public:
-<<<<<<< HEAD
-  Tcl112Climate() : climate_ir::ClimateIR(TCL112_TEMP_MIN, TCL112_TEMP_MAX, .5f) {}
-=======
   Tcl112Climate()
       : climate_ir::ClimateIR(TCL112_TEMP_MIN, TCL112_TEMP_MAX, .5f, true, true,
                               {climate::CLIMATE_FAN_AUTO, climate::CLIMATE_FAN_LOW, climate::CLIMATE_FAN_MEDIUM,
                                climate::CLIMATE_FAN_HIGH},
                               {climate::CLIMATE_SWING_OFF, climate::CLIMATE_SWING_VERTICAL}) {}
->>>>>>> 65a489eb
 
  protected:
   /// Transmit via IR the state of this climate controller.
